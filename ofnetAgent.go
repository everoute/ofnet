/***
Copyright 2014 Cisco Systems Inc. All rights reserved.

Licensed under the Apache License, Version 2.0 (the "License");
you may not use this file except in compliance with the License.
You may obtain a copy of the License at
http://www.apache.org/licenses/LICENSE-2.0

Unless required by applicable law or agreed to in writing, software
distributed under the License is distributed on an "AS IS" BASIS,
WITHOUT WARRANTIES OR CONDITIONS OF ANY KIND, either express or implied.
See the License for the specific language governing permissions and
limitations under the License.
*/
package ofnet

// This file implements ofnet agent API which runs on each host alongside OVS.
// This assumes:
//      - ofnet agent is running on each host
//      - There is single OVS switch instance(aka bridge instance)
//      - OVS switch's forwarding is fully controller by ofnet agent
//
// It also assumes OVS is configured for openflow1.3 version and configured
// to connect to controller on specified port

import (
	"errors"
	"fmt"
	log "github.com/Sirupsen/logrus"
	"github.com/contiv/ofnet/ofctrl"
	"github.com/contiv/ofnet/ovsdbDriver"
	"github.com/contiv/ofnet/rpcHub"
	"net"
	"net/rpc"
	"time"
)

// OfnetAgent state
type OfnetAgent struct {
	ctrler      *ofctrl.Controller // Controller instance
	ofSwitch    *ofctrl.OFSwitch   // Switch instance. Assumes single switch per agent
	localIp     net.IP             // Local IP to be used for tunnel end points
	MyPort      uint16             // Port where the agent's RPC server is listening
	MyAddr      string             // RPC server addr. same as localIp. different in testing environments
	isConnected bool               // Is the switch connected
	rpcServ     *rpc.Server        // jsonrpc server
	rpcListener net.Listener       // Listener
	datapath    OfnetDatapath      // Configured datapath
	protopath   OfnetProto         // Configured protopath

	masterDb map[string]*OfnetNode // list of Masters

	// Port and VNI to vlan mapping table
	portVlanMap map[uint32]*uint16 // Map port number to vlan
	vniVlanMap  map[uint32]*uint16 // Map VNI to vlan
	vlanVniMap  map[uint16]*uint32 // Map vlan to VNI

	// VTEP database
	vtepTable map[string]*uint32 // Map vtep IP to OVS port number

	// Endpoint database
	endpointDb      map[string]*OfnetEndpoint // all known endpoints
	localEndpointDb map[uint32]*OfnetEndpoint // local port to endpoint map

	ovsDriver *ovsdbDriver.OvsDriver
}

// local End point information
type EndpointInfo struct {
	PortNo        uint32
	EndpointGroup int
	MacAddr       net.HardwareAddr
	Vlan          uint16
	IpAddr        net.IP
	VrfId         uint16
}

const FLOW_MATCH_PRIORITY = 100        // Priority for all match flows
const FLOW_FLOOD_PRIORITY = 10         // Priority for flood entries
const FLOW_MISS_PRIORITY = 1           // priority for table miss flow
const FLOW_POLICY_PRIORITY_OFFSET = 10 // Priority offset for policy rules

const VLAN_TBL_ID = 1
const DST_GRP_TBL_ID = 2
const POLICY_TBL_ID = 3
const IP_TBL_ID = 4
const MAC_DEST_TBL_ID = 5

// Create a new Ofnet agent and initialize it
/*routerInfo[0] - > IP of the router intf
  routerInfo[1] -> Uplink nexthop interface
*/
func NewOfnetAgent(dpName string, localIp net.IP, rpcPort uint16,
	ovsPort uint16, routerInfo ...string) (*OfnetAgent, error) {
	agent := new(OfnetAgent)

	// Init params
	agent.localIp = localIp
	agent.MyPort = rpcPort
	agent.MyAddr = localIp.String()

	agent.masterDb = make(map[string]*OfnetNode)
	agent.portVlanMap = make(map[uint32]*uint16)
	agent.vniVlanMap = make(map[uint32]*uint16)
	agent.vlanVniMap = make(map[uint16]*uint32)

	// Initialize vtep database
	agent.vtepTable = make(map[string]*uint32)

	// Initialize endpoint database
	agent.endpointDb = make(map[string]*OfnetEndpoint)
	agent.localEndpointDb = make(map[uint32]*OfnetEndpoint)

	// Create an openflow controller
	agent.ctrler = ofctrl.NewController(agent)

	// Start listening to controller port
	go agent.ctrler.Listen(fmt.Sprintf(":%d", ovsPort))

	// FIXME: Figure out how to handle multiple OVS bridges.
	rpcServ, listener := rpcHub.NewRpcServer(rpcPort)
	agent.rpcServ = rpcServ
	agent.rpcListener = listener

	// Register for Master add/remove events
	rpcServ.Register(agent)

	// Create the datapath
	switch dpName {
	case "vrouter":
		agent.datapath = NewVrouter(agent, rpcServ)
	case "vxlan":
		agent.datapath = NewVxlan(agent, rpcServ)
	case "vlan":
		agent.datapath = NewVlanBridge(agent, rpcServ)
	case "vlrouter":
		agent.datapath = NewVlrouter(agent, rpcServ)
		agent.ovsDriver = ovsdbDriver.NewOvsDriver("contivVlanBridge")
		agent.protopath = NewOfnetBgp(agent, routerInfo)

	default:
		log.Fatalf("Unknown Datapath %s", dpName)
	}

	// Return it
	return agent, nil
}

// getEndpointId Get a unique identifier for the endpoint.
// FIXME: This needs to be VRF, IP address.
func (self *OfnetAgent) getEndpointId(endpoint EndpointInfo) string {
	return endpoint.IpAddr.String()
}

func (self *OfnetAgent) getEndpointByIp(ipAddr net.IP) *OfnetEndpoint {
	return self.endpointDb[ipAddr.String()]
}

// Delete cleans up an ofnet agent
func (self *OfnetAgent) Delete() error {
	// Disconnect from the switch
	if self.ofSwitch != nil {
		self.ofSwitch.Disconnect()
	}

	// Cleanup the controller
	self.ctrler.Delete()

	// close listeners
	self.rpcListener.Close()

	time.Sleep(100 * time.Millisecond)

	return nil
}

// Handle switch connected event
func (self *OfnetAgent) SwitchConnected(sw *ofctrl.OFSwitch) {
	log.Infof("Switch %v connected", sw.DPID())

	// store it for future use.
	self.ofSwitch = sw

	// Inform the datapath
	self.datapath.SwitchConnected(sw)

	self.isConnected = true
}

// Handle switch disconnect event
func (self *OfnetAgent) SwitchDisconnected(sw *ofctrl.OFSwitch) {
	log.Infof("Switch %v disconnected", sw.DPID())

	// Inform the datapath
	self.datapath.SwitchDisconnected(sw)

	self.ofSwitch = nil
	self.isConnected = false
}

// IsSwitchConnected returns true if switch is connected
func (self *OfnetAgent) IsSwitchConnected() bool {
	return self.isConnected
}

// WaitForSwitchConnection wait till switch connects
func (self *OfnetAgent) WaitForSwitchConnection() {
	// Wait for a while for OVS switch to connect to ofnet agent
	for i := 0; i < 20; i++ {
		time.Sleep(1 * time.Second)
		if self.IsSwitchConnected() {
			break
		}
	}
}

// Receive a packet from the switch.
func (self *OfnetAgent) PacketRcvd(sw *ofctrl.OFSwitch, pkt *ofctrl.PacketIn) {
	log.Infof("Packet received from switch %v. Packet: %+v", sw.DPID(), pkt)
	log.Infof("Input Port: %+v", pkt.Match.Fields[0].Value)

	// Inform the datapath
	self.datapath.PacketRcvd(sw, pkt)
}

// Add a master
// ofnet agent tries to connect to the master and download routes
func (self *OfnetAgent) AddMaster(masterInfo *OfnetNode, ret *bool) error {
	master := new(OfnetNode)
	master.HostAddr = masterInfo.HostAddr
	master.HostPort = masterInfo.HostPort

	var resp bool

	log.Infof("Adding master: %+v", *master)

	masterKey := fmt.Sprintf("%s:%d", masterInfo.HostAddr, masterInfo.HostPort)

	// Save it in DB
	self.masterDb[masterKey] = master

	// My info to send to master
	myInfo := new(OfnetNode)
	myInfo.HostAddr = self.MyAddr
	myInfo.HostPort = self.MyPort

	// Register the agent with the master
	err := rpcHub.Client(master.HostAddr, master.HostPort).Call("OfnetMaster.RegisterNode", &myInfo, &resp)
	if err != nil {
		log.Errorf("Failed to register with the master %+v. Err: %v", master, err)
		return err
	}

	// Perform master added callback so that datapaths can send their FDB to master
	err = self.datapath.MasterAdded(master)
	if err != nil {
		log.Errorf("Error making master added callback for %+v. Err: %v", master, err)
	}

	// Send all local endpoints to new master.
	for _, endpoint := range self.localEndpointDb {
		if endpoint.OriginatorIp.String() == self.localIp.String() {
			var resp bool

			log.Infof("Sending endpoint %+v to master %+v", endpoint, master)

			// Make the RPC call to add the endpoint to master
			client := rpcHub.Client(master.HostAddr, master.HostPort)
			err := client.Call("OfnetMaster.EndpointAdd", endpoint, &resp)
			if err != nil {
				log.Errorf("Failed to add endpoint %+v to master %+v. Err: %v", endpoint, master, err)
				return err
			}
		}
	}

	return nil
}

// Remove the master from master DB
func (self *OfnetAgent) RemoveMaster(masterInfo *OfnetNode) error {
	log.Infof("Deleting master: %+v", masterInfo)

	masterKey := fmt.Sprintf("%s:%d", masterInfo.HostAddr, masterInfo.HostPort)

	// Remove it from DB
	delete(self.masterDb, masterKey)

	return nil
}

// Add a local endpoint.
// This takes ofp port number, mac address, vlan , VrfId and IP address of the port.
func (self *OfnetAgent) AddLocalEndpoint(endpoint EndpointInfo) error {
	// Add port vlan mapping
	self.portVlanMap[endpoint.PortNo] = &endpoint.Vlan

	// Map Vlan to VNI
	vni := self.vlanVniMap[endpoint.Vlan]
	if vni == nil {
		log.Errorf("VNI for vlan %d is not known", endpoint.Vlan)
		return errors.New("Unknown Vlan")
	}

	epId := self.getEndpointId(endpoint)

	// ignore duplicate adds
	if (self.localEndpointDb[endpoint.PortNo] != nil) &&
		(self.localEndpointDb[endpoint.PortNo].EndpointID == epId) {
		return nil
	}

	// Build endpoint registry info
	epreg := &OfnetEndpoint{
		EndpointID:    epId,
		EndpointType:  "internal",
		EndpointGroup: endpoint.EndpointGroup,
		IpAddr:        endpoint.IpAddr,
		IpMask:        net.ParseIP("255.255.255.255"),
		VrfId:         endpoint.Vlan, //This has to be changed to vrfId when there is multi network per vrf support
		MacAddrStr:    endpoint.MacAddr.String(),
		Vlan:          endpoint.Vlan,
		Vni:           *vni,
		OriginatorIp:  self.localIp,
		PortNo:        endpoint.PortNo,
		Timestamp:     time.Now(),
	}

	// Call the datapath
	err := self.datapath.AddLocalEndpoint(*epreg)
	if err != nil {
		log.Errorf("Adding endpoint (%+v) to datapath. Err: %v", epreg, err)
		return err
	}

	// Add the endpoint to local routing table
	self.endpointDb[epId] = epreg
	self.localEndpointDb[endpoint.PortNo] = epreg

	// Send the endpoint to all known masters
	for _, master := range self.masterDb {
		var resp bool

		log.Infof("Sending endpoint %+v to master %+v", epreg, master)

		// Make the RPC call to add the endpoint to master
		err := rpcHub.Client(master.HostAddr, master.HostPort).Call("OfnetMaster.EndpointAdd", epreg, &resp)
		if err != nil {
			log.Errorf("Failed to add endpoint %+v to master %+v. Err: %v", epreg, master, err)
			return err
		}
	}

	return nil
}

// Remove local endpoint
func (self *OfnetAgent) RemoveLocalEndpoint(portNo uint32) error {
	// Clear it from DB
	delete(self.portVlanMap, portNo)

	epreg := self.localEndpointDb[portNo]
	if epreg == nil {
		log.Errorf("Endpoint not found for port %d", portNo)
		return errors.New("Endpoint not found")
	}

	// Call the datapath
	err := self.datapath.RemoveLocalEndpoint(*epreg)
	if err != nil {
		log.Errorf("Error deleting endpointon port %d. Err: %v", portNo, err)
	}

	// delete the endpoint from local endpoint table
	delete(self.endpointDb, epreg.EndpointID)
	delete(self.localEndpointDb, portNo)

	// Send the DELETE to all known masters
	for _, master := range self.masterDb {
		var resp bool

		log.Infof("Sending DELETE endpoint %+v to master %+v", epreg, master)

		// Make the RPC call to delete the endpoint on master
		client := rpcHub.Client(master.HostAddr, master.HostPort)
		err := client.Call("OfnetMaster.EndpointDel", epreg, &resp)
		if err != nil {
			log.Errorf("Failed to DELETE endpoint %+v on master %+v. Err: %v", epreg, master, err)
		}
	}

	return nil
}

// Add virtual tunnel end point. This is mainly used for mapping remote vtep IP
// to ofp port number.
func (self *OfnetAgent) AddVtepPort(portNo uint32, remoteIp net.IP) error {
	// Ignore duplicate Add vtep messages
	oldPort, ok := self.vtepTable[remoteIp.String()]
	if ok && *oldPort == portNo {
		return nil
	}

	log.Infof("Adding VTEP port(%d), Remote IP: %v", portNo, remoteIp)

	// Store the vtep IP to port number mapping
	self.vtepTable[remoteIp.String()] = &portNo

	// Call the datapath
	return self.datapath.AddVtepPort(portNo, remoteIp)
}

// Remove a VTEP port
func (self *OfnetAgent) RemoveVtepPort(portNo uint32, remoteIp net.IP) error {
	// Clear the vtep IP to port number mapping
	delete(self.vtepTable, remoteIp.String())

	// walk all the endpoints and uninstall the ones pointing at remote host
	for _, endpoint := range self.endpointDb {
		// Find all the routes pointing at the remote VTEP
		if endpoint.OriginatorIp.String() == remoteIp.String() {
			var resp bool
			// Uninstall the route from HW
			err := self.EndpointDel(endpoint, &resp)
			if err != nil {
				log.Errorf("Error uninstalling endpoint %+v. Err: %v", endpoint, err)
			}
		}
	}

	// Call the datapath
	return self.datapath.RemoveVtepPort(portNo, remoteIp)
}

<<<<<<< HEAD
// Add a Network.
// This is mainly used for mapping vlan id to Vxlan VNI and add gateway for network
func (self *OfnetAgent) AddNetwork(vlanId uint16, vni uint32, Gw string) error {
=======
// Add a vlan.
// This is mainly used for mapping vlan id to Vxlan VNI
func (self *OfnetAgent) AddVlan(vlanId uint16, vni uint32) error {
	// if nothing changed, ignore the message
	oldVni, ok := self.vlanVniMap[vlanId]
	if ok && *oldVni == vni {
		return nil
	}

	log.Infof("ofnet Adding Vlan %d. Vni %d", vlanId, vni)

>>>>>>> 9ec87d6c
	// store it in DB
	self.vlanVniMap[vlanId] = &vni
	self.vniVlanMap[vni] = &vlanId
	if Gw != "" {
		// Call the datapath
		epreg := &OfnetEndpoint{
			EndpointID:   Gw,
			EndpointType: "internal",
			IpAddr:       net.ParseIP(Gw),
			IpMask:       net.ParseIP("255.255.255.255"),
			VrfId:        0, // FIXME set VRF correctly
			Vlan:         1,
			PortNo:       0,
			Timestamp:    time.Now(),
		}
		self.endpointDb[Gw] = epreg
	}
	return self.datapath.AddVlan(vlanId, vni)
}

// Remove a vlan from datapath
func (self *OfnetAgent) RemoveNetwork(vlanId uint16, vni uint32, Gw string) error {
	// Clear the database
	delete(self.vlanVniMap, vlanId)
	delete(self.vniVlanMap, vni)

	// make sure there are no endpoints still installed in this vlan
	for _, endpoint := range self.endpointDb {
		if (vni != 0) && (endpoint.Vni == vni) {
			log.Fatalf("Vlan %d still has routes. Route: %+v", vlanId, endpoint)
		}
	}
	delete(self.endpointDb, Gw)

	// Call the datapath
	return self.datapath.RemoveVlan(vlanId, vni)
}

// AddUplink adds an uplink to the switch
func (self *OfnetAgent) AddUplink(portNo uint32) error {
	// Call the datapath
	return self.datapath.AddUplink(portNo)
}

// RemoveUplink remove an uplink to the switch
func (self *OfnetAgent) RemoveUplink(portNo uint32) error {
	// Call the datapath
	return self.datapath.RemoveUplink(portNo)
}

// Add remote endpoint RPC call from master
func (self *OfnetAgent) EndpointAdd(epreg *OfnetEndpoint, ret *bool) error {
	log.Infof("EndpointAdd rpc call for endpoint: %+v. localIp: %v", epreg, self.localIp)

	// If this is a local endpoint we are done
	if epreg.OriginatorIp.String() == self.localIp.String() {
		return nil
	}

	// switch connection is not up, return
	if !self.IsSwitchConnected() {
		log.Warnf("Received EndpointAdd for {%+v} before switch connection was up", epreg)
		return nil
	}

	// Check if we have the endpoint already and which is more recent
	oldEp := self.endpointDb[epreg.EndpointID]
	if oldEp != nil {
		// If old endpoint has more recent timestamp, nothing to do
		if !epreg.Timestamp.After(oldEp.Timestamp) {
			return nil
		}

		// Uninstall the old endpoint from datapath
		err := self.datapath.RemoveEndpoint(oldEp)
		if err != nil {
			log.Errorf("Error deleting old endpoint: {%+v}. Err: %v", oldEp, err)
		}
	}

	// First, add the endpoint to local routing table
	self.endpointDb[epreg.EndpointID] = epreg

	// Install the endpoint in datapath
	err := self.datapath.AddEndpoint(epreg)
	if err != nil {
		log.Errorf("Error adding endpoint: {%+v}. Err: %v", epreg, err)
		return err
	}

	return nil
}

// Delete remote endpoint RPC call from master
func (self *OfnetAgent) EndpointDel(epreg *OfnetEndpoint, ret *bool) error {
	// If this is a local endpoint we are done
	if epreg.OriginatorIp.String() == self.localIp.String() {
		return nil
	}

	// Ignore duplicate delete requests we might receive from multiple
	// Ofnet masters
	if self.endpointDb[epreg.EndpointID] == nil {
		return nil
	}

	// Uninstall the endpoint from datapath
	err := self.datapath.RemoveEndpoint(epreg)
	if err != nil {
		log.Errorf("Error deleting endpoint: {%+v}. Err: %v", epreg, err)
	}

	// Remove it from endpoint table
	delete(self.endpointDb, epreg.EndpointID)

	return nil
}

func (self *OfnetAgent) DummyRpc(arg *string, ret *bool) error {
	log.Infof("Received dummy route RPC call")
	return nil
}

//AddBgpNeighbors add bgp neighbor
func (self *OfnetAgent) AddBgpNeighbors(As string, peer string) error {

	neighborInfo := &OfnetProtoNeighborInfo{
		ProtocolType: "bgp",
		NeighborIP:   peer,
		As:           As,
	}
	return self.protopath.AddProtoNeighbor(neighborInfo)
}

func (self *OfnetAgent) DeleteBgpNeighbors() error {
	return self.protopath.DeleteProtoNeighbor()
}

func (self *OfnetAgent) GetRouterInfo() *OfnetProtoRouterInfo {
	return self.protopath.GetRouterInfo()
}

func (self *OfnetAgent) AddLocalProtoRoute(path *OfnetProtoRouteInfo) {
	if self.protopath != nil {
		self.protopath.AddLocalProtoRoute(path)
	}
}

func (self *OfnetAgent) DeleteLocalProtoRoute(path *OfnetProtoRouteInfo) {
	if self.protopath != nil {
		self.protopath.DeleteLocalProtoRoute(path)
	}
}

func (self *OfnetAgent) AddUplink(portNo uint32) error {
	return self.datapath.AddUplink(portNo)
}

func (self *OfnetAgent) RemoveUplink(portNo uint32) error {
	return self.datapath.RemoveUplink(portNo)
}<|MERGE_RESOLUTION|>--- conflicted
+++ resolved
@@ -432,23 +432,16 @@
 	return self.datapath.RemoveVtepPort(portNo, remoteIp)
 }
 
-<<<<<<< HEAD
 // Add a Network.
 // This is mainly used for mapping vlan id to Vxlan VNI and add gateway for network
 func (self *OfnetAgent) AddNetwork(vlanId uint16, vni uint32, Gw string) error {
-=======
-// Add a vlan.
-// This is mainly used for mapping vlan id to Vxlan VNI
-func (self *OfnetAgent) AddVlan(vlanId uint16, vni uint32) error {
 	// if nothing changed, ignore the message
 	oldVni, ok := self.vlanVniMap[vlanId]
 	if ok && *oldVni == vni {
 		return nil
 	}
-
 	log.Infof("ofnet Adding Vlan %d. Vni %d", vlanId, vni)
 
->>>>>>> 9ec87d6c
 	// store it in DB
 	self.vlanVniMap[vlanId] = &vni
 	self.vniVlanMap[vni] = &vlanId
